"""
The MIT License (MIT)

Copyright (c) 2017-present TwitchIO

Permission is hereby granted, free of charge, to any person obtaining a
copy of this software and associated documentation files (the "Software"),
to deal in the Software without restriction, including without limitation
the rights to use, copy, modify, merge, publish, distribute, sublicense,
and/or sell copies of the Software, and to permit persons to whom the
Software is furnished to do so, subject to the following conditions:

The above copyright notice and this permission notice shall be included in
all copies or substantial portions of the Software.

THE SOFTWARE IS PROVIDED "AS IS", WITHOUT WARRANTY OF ANY KIND, EXPRESS
OR IMPLIED, INCLUDING BUT NOT LIMITED TO THE WARRANTIES OF MERCHANTABILITY,
FITNESS FOR A PARTICULAR PURPOSE AND NONINFRINGEMENT. IN NO EVENT SHALL THE
AUTHORS OR COPYRIGHT HOLDERS BE LIABLE FOR ANY CLAIM, DAMAGES OR OTHER
LIABILITY, WHETHER IN AN ACTION OF CONTRACT, TORT OR OTHERWISE, ARISING
FROM, OUT OF OR IN CONNECTION WITH THE SOFTWARE OR THE USE OR OTHER
DEALINGS IN THE SOFTWARE.
"""

import asyncio
import copy
import datetime
import logging
from typing import TYPE_CHECKING, Union, List, Tuple, Any, Dict, Optional
from typing_extensions import Literal

import aiohttp
from yarl import URL

from . import errors
from .cooldowns import RateBucket

try:
    import ujson as json
except Exception:
    import json
if TYPE_CHECKING:
    from .client import Client
logger = logging.getLogger("twitchio.http")


class Route:
    BASE_URL = "https://api.twitch.tv/helix"

    __slots__ = "path", "body", "headers", "query", "method"

    def __init__(
        self,
        method: str,
        path: Union[str, URL],
        body: Union[str, dict] = None,
        query: List[Tuple[str, Any]] = None,
        headers: dict = None,
        token: str = None,
    ):
        self.headers = headers or {}
        self.method = method
        self.query = query

        if token:
            self.headers["Authorization"] = "Bearer " + token
        if isinstance(path, URL):
            self.path = path
        else:
            self.path = URL(self.BASE_URL + "/" + path.rstrip("/"))
        if query:
            self.path = self.path.with_query(query)
        if isinstance(body, dict):
            self.body = json.dumps(body)
            self.headers["Content-Type"] = "application/json"
        else:
            self.body = body


class TwitchHTTP:
    TOKEN_BASE = "https://id.twitch.tv/oauth2/token"

    def __init__(
        self, client: "Client", *, api_token: str = None, client_secret: str = None, client_id: str = None, **kwargs
    ):
        self.client = client
        self.session = None
        self.token = api_token
        self.app_token = None
        self._refresh_token = None
        self.client_secret = client_secret
        self.client_id = client_id
        self.nick = None
        self.user_id: Optional[int] = None

        self.bucket = RateBucket(method="http")
        self.scopes = kwargs.get("scopes", [])

    async def request(self, route: Route, *, paginate=True, limit=100, full_body=False, force_app_token=False):
        """
        Fulfills an API request

        Parameters
        -----------
        route : :class:`twitchio.http.Route`
            The route to follow
        paginate : :class:`bool`
            whether or not to paginate the requests where possible. Defaults to True
        limit : :class:`int`
            The data limit per request when paginating. Defaults to 100
        full_body : class:`bool`
            Whether to return the full response body or to accumulate the `data` key. Defaults to False. `paginate` must be False if this is True.
        force_app_token : :class:`bool`
            Forcibly use the client_id and client_secret generated token, if available. Otherwise fail the request immediately
        """
        if full_body:
            assert not paginate
        if (not self.client_id or not self.nick) and self.token:
            await self.validate(token=self.token)
        if not self.client_id:
            raise errors.NoClientID("A Client ID is required to use the Twitch API")
        headers = route.headers or {}

        if force_app_token and "Authorization" not in headers:
            if not self.client_secret:
                raise errors.NoToken(
                    "An app access token is required for this route, please provide a client id and client secret"
                )
            if self.app_token is None:
                await self._generate_login()
                headers["Authorization"] = f"Bearer {self.app_token}"
        elif not self.token and not self.client_secret and "Authorization" not in headers:
            raise errors.NoToken(
                "Authorization is required to use the Twitch API. Pass token and/or client_secret to the Client constructor"
            )
        if "Authorization" not in headers:
            if not self.token:
                await self._generate_login()
            headers["Authorization"] = f"Bearer {self.token}"
        headers["Client-ID"] = self.client_id

        if not self.session:
            self.session = aiohttp.ClientSession()
        if self.bucket.limited:
            await self.bucket
        cursor = None
        data = []

        def reached_limit():
            return limit and len(data) >= limit

        def get_limit():
            if limit is None:
                return "100"
            to_get = limit - len(data)
            return str(to_get) if to_get < 100 else "100"

        is_finished = False
        while not is_finished:
            path = copy.copy(route.path)

            if limit is not None and paginate:
                q = route.query or []
                if cursor is not None:
                    q = [("after", cursor), *q]
                q = [("first", get_limit()), *q]
                path = path.with_query(q)
            body, is_text = await self._request(route, path, headers)
            if is_text:
                return body
            if full_body:
                return body
            data += body["data"]

            try:
                cursor = body["pagination"].get("cursor", None)
            except KeyError:
                break
            else:
                if not cursor:
                    break
            is_finished = reached_limit() if limit is not None else True if paginate else True
        return data

    async def _request(self, route, path, headers, utilize_bucket=True):
        reason = None

        for attempt in range(5):
            if utilize_bucket and self.bucket.limited:
                await self.bucket.wait_reset()
            async with self.session.request(route.method, path, headers=headers, data=route.body) as resp:
                try:
                    logger.debug(f"Received a response from a request with status {resp.status}: {await resp.json()}")
                except Exception:
                    logger.debug(f"Received a response from a request with status {resp.status} and without body")
                if 500 <= resp.status <= 504:
                    reason = resp.reason
                    await asyncio.sleep(2**attempt + 1)
                    continue
                if utilize_bucket:
                    reset = resp.headers.get("Ratelimit-Reset")
                    remaining = resp.headers.get("Ratelimit-Remaining")

                    self.bucket.update(reset=reset, remaining=remaining)
                if 200 <= resp.status < 300:
                    if resp.content_type == "application/json":
                        return await resp.json(), False
                    return await resp.text(encoding="utf-8"), True
                if resp.status == 401:
                    message_json = await resp.json()
                    if "Invalid OAuth token" in message_json.get("message", ""):
                        try:
                            await self._generate_login()
                        except:
                            raise errors.Unauthorized(
                                "Your oauth token is invalid, and a new one could not be generated"
                            )
                    print(resp.reason, message_json, resp)
                    raise errors.Unauthorized("You're not authorized to use this route.")
                if resp.status == 429:
                    reason = "Ratelimit Reached"

                    if not utilize_bucket:  # non Helix APIs don't have ratelimit headers
                        await asyncio.sleep(3**attempt + 1)
                    continue
                raise errors.HTTPException(
                    f"Failed to fulfil request ({resp.status}).", reason=resp.reason, status=resp.status
                )
        raise errors.HTTPException("Failed to reach Twitch API", reason=reason, status=resp.status)

    async def _generate_login(self):
        try:
            token = await self.client.event_token_expired()
            if token is not None:
                assert isinstance(token, str), TypeError(f"Expected a string, got {type(token)}")
                self.token = self.app_token = token
                return
        except Exception as e:
            self.client.run_event("error", e)
        if not self.client_id or not self.client_secret:
            raise errors.HTTPException("Unable to generate a token, client id and/or client secret not given")
        if self._refresh_token:
            url = (
                self.TOKEN_BASE
                + "?grant_type=refresh_token&refresh_token={0}&client_id={1}&client_secret={2}".format(
                    self._refresh_token, self.client_id, self.client_secret
                )
            )
        else:
            url = self.TOKEN_BASE + "?client_id={0}&client_secret={1}&grant_type=client_credentials".format(
                self.client_id, self.client_secret
            )
            if self.scopes:
                url += "&scope=" + " ".join(self.scopes)
        if not self.session:
            self.session = aiohttp.ClientSession()
        async with self.session.post(url) as resp:
            if resp.status > 300 or resp.status < 200:
                raise errors.HTTPException("Unable to generate a token: " + await resp.text())
            data = await resp.json()
            self.token = self.app_token = data["access_token"]
            self._refresh_token = data.get("refresh_token", None)
            logger.info("Invalid or no token found, generated new token: %s", self.token)

    async def validate(self, *, token: str = None) -> dict:
        if not token:
            token = self.token
        if not self.session:
            self.session = aiohttp.ClientSession()
        url = "https://id.twitch.tv/oauth2/validate"
        headers = {"Authorization": f"OAuth {token}"}

        async with self.session.get(url, headers=headers) as resp:
            if resp.status == 401:
                raise errors.AuthenticationError("Invalid or unauthorized Access Token passed.")
            if resp.status > 300 or resp.status < 200:
                raise errors.HTTPException("Unable to validate Access Token: " + await resp.text())
            data: dict = await resp.json()
        if not self.nick:
            self.nick = data.get("login")
            self.user_id = data.get("user_id") and int(data["user_id"])
            self.client_id = data.get("client_id")
        return data

    async def post_commercial(self, token: str, broadcaster_id: str, length: int):
        assert length in {30, 60, 90, 120, 150, 180}
        data = await self.request(
            Route(
                "POST", "channels/commercial", body={"broadcaster_id": broadcaster_id, "length": length}, token=token
            ),
            paginate=False,
        )
        data = data[0]
        if data["message"]:
            raise errors.HTTPException(data["message"], extra=data["retry_after"])

    async def get_extension_analytics(
        self,
        token: str,
        extension_id: str = None,
        type: str = None,
        started_at: datetime.datetime = None,
        ended_at: datetime.datetime = None,
    ):
        raise NotImplementedError  # TODO

    async def get_game_analytics(
        self,
        token: str,
        game_id: str = None,
        type: str = None,
        started_at: datetime.datetime = None,
        ended_at: datetime.datetime = None,
    ):
        raise NotImplementedError  # TODO

    async def get_bits_board(
        self,
        token: str,
        period: str = "all",
        user_id: Optional[str] = None,
        started_at: Optional[datetime.datetime] = None,
    ):
        assert period in {"all", "day", "week", "month", "year"}
        query = [
            ("period", period),
            ("started_at", started_at.isoformat() if started_at else None),
            ("user_id", user_id),
        ]

        route = Route(
            "GET",
            "bits/leaderboard",
            "",
            query=[q for q in query if q[1] is not None],
            token=token,
        )
        return await self.request(route, full_body=True, paginate=False)

    async def get_cheermotes(self, broadcaster_id: str):
        return await self.request(Route("GET", "bits/cheermotes", "", query=[("broadcaster_id", broadcaster_id)]))

    async def get_channel_emotes(self, broadcaster_id: str):
        return await self.request(Route("GET", "chat/emotes", "", query=[("broadcaster_id", broadcaster_id)]))

    async def get_global_emotes(self):
        return await self.request(Route("GET", "chat/emotes/global", ""))

    async def get_extension_transactions(self, extension_id: str, ids: List[Any] = None):
        q = [("extension_id", extension_id)]
        if ids:
            q.extend(("id", id) for id in ids)
        return await self.request(Route("GET", "extensions/transactions", "", query=q))

    async def create_reward(
        self,
        token: str,
        broadcaster_id: int,
        title: str,
        cost: int,
        prompt: Optional[str] = None,
        is_enabled: Optional[bool] = True,
        background_color: Optional[str] = None,
        user_input_required: Optional[bool] = False,
        max_per_stream: Optional[int] = None,
        max_per_user: Optional[int] = None,
        global_cooldown: Optional[int] = None,
        fufill_immediatly: Optional[bool] = False,
    ):
        params = [("broadcaster_id", str(broadcaster_id))]
        data = {
            "title": title,
            "cost": cost,
            "prompt": prompt,
            "is_enabled": is_enabled,
            "is_user_input_required": user_input_required,
            "should_redemptions_skip_request_queue": fufill_immediatly,
        }
        if max_per_stream:
            data["max_per_stream"] = max_per_stream
            data["is_max_per_stream_enabled"] = True
        if max_per_user:
            data["max_per_user_per_stream"] = max_per_user
            data["is_max_per_user_per_stream_enabled"] = True
        if background_color:
            data["background_color"] = background_color
        if global_cooldown:
            data["global_cooldown_seconds"] = global_cooldown
            data["is_global_cooldown_enabled"] = True
        return await self.request(Route("POST", "channel_points/custom_rewards", query=params, body=data, token=token))

    async def get_rewards(self, token: str, broadcaster_id: int, only_manageable: bool = False, ids: List[int] = None):
        params = [("broadcaster_id", str(broadcaster_id)), ("only_manageable_rewards", str(only_manageable))]

        if ids:
            params.extend(("id", str(id)) for id in ids)
        return await self.request(Route("GET", "channel_points/custom_rewards", query=params, token=token))

    async def update_reward(
        self,
        token: str,
        broadcaster_id: int,
        reward_id: str,
        title: Optional[str] = None,
        prompt: Optional[str] = None,
        cost: Optional[int] = None,
        background_color: Optional[str] = None,
        enabled: Optional[bool] = None,
        input_required: Optional[bool] = None,
        max_per_stream_enabled: Optional[bool] = None,
        max_per_stream: Optional[int] = None,
        max_per_user_per_stream_enabled: Optional[bool] = None,
        max_per_user_per_stream: Optional[int] = None,
        global_cooldown_enabled: Optional[bool] = None,
        global_cooldown: Optional[int] = None,
        paused: Optional[bool] = None,
        redemptions_skip_queue: Optional[bool] = None,
    ):
        data = {
            "title": title,
            "prompt": prompt,
            "cost": cost,
            "background_color": background_color,
            "is_enabled": enabled,
            "is_user_input_required": input_required,
            "is_max_per_stream_enabled": max_per_stream_enabled,
            "max_per_stream": max_per_stream,
            "is_max_per_user_per_stream_enabled": max_per_user_per_stream_enabled,
            "max_per_user_per_stream": max_per_user_per_stream,
            "is_global_cooldown_enabled": global_cooldown_enabled,
            "global_cooldown_seconds": global_cooldown,
            "is_paused": paused,
            "should_redemptions_skip_request_queue": redemptions_skip_queue,
        }

        data = {k: v for k, v in data.items() if v is not None}

        if not data:
            raise ValueError("Nothing changed!")
        params = [("broadcaster_id", str(broadcaster_id)), ("id", str(reward_id))]
        return await self.request(
            Route(
                "PATCH",
                "channel_points/custom_rewards",
                query=params,
                headers={"Authorization": f"Bearer {token}"},
                body=data,
            )
        )

    async def delete_custom_reward(self, token: str, broadcaster_id: int, reward_id: str):
        params = [("broadcaster_id", str(broadcaster_id)), ("id", reward_id)]
        return await self.request(Route("DELETE", "channel_points/custom_rewards", query=params, token=token))

    async def get_reward_redemptions(
        self,
        token: str,
        broadcaster_id: int,
        reward_id: str,
        redemption_id: Optional[str] = None,
        status: Optional[str] = None,
        sort: str = "OLDEST",
        first: int = 20,
    ):
        params = [("broadcaster_id", str(broadcaster_id)), ("reward_id", reward_id), ("first", first)]
        if redemption_id:
            params.append(("id", redemption_id))
        if status:
            params.append(("status", status))
        if sort:
            params.append(("sort", sort))
        return await self.request(Route("GET", "channel_points/custom_rewards/redemptions", query=params, token=token))

    async def update_reward_redemption_status(
        self, token: str, broadcaster_id: int, reward_id: str, custom_reward_id: str, status: bool
    ):
        params = [("id", reward_id), ("broadcaster_id", str(broadcaster_id)), ("reward_id", custom_reward_id)]
        status = "FULFILLED" if status else "CANCELED"
        return await self.request(
            Route(
                "PATCH",
                "channel_points/custom_rewards/redemptions",
                query=params,
                body={"status": status},
                token=token,
            )
        )

    async def get_predictions(
        self,
        token: str,
        broadcaster_id: int,
        prediction_id: Optional[str] = None,
    ):
        params = [("broadcaster_id", str(broadcaster_id))]

        if prediction_id:
            params.extend(("prediction_id", prediction_id))
        return await self.request(Route("GET", "predictions", query=params, token=token), paginate=False)

    async def patch_prediction(
        self, token: str, broadcaster_id: str, prediction_id: str, status: str, winning_outcome_id: Optional[str] = None
    ):
        body = {
            "broadcaster_id": broadcaster_id,
            "id": prediction_id,
            "status": status,
        }

        if status == "RESOLVED" and winning_outcome_id:
            body["winning_outcome_id"] = winning_outcome_id

        return await self.request(
            Route(
                "PATCH",
                "predictions",
                body=body,
                token=token,
            )
        )

    async def post_prediction(
        self, token: str, broadcaster_id: int, title: str, blue_outcome: str, pink_outcome: str, prediction_window: int
    ):
        body = {
            "broadcaster_id": broadcaster_id,
            "title": title,
            "prediction_window": prediction_window,
            "outcomes": [
                {
                    "title": blue_outcome,
                },
                {
                    "title": pink_outcome,
                },
            ],
        }
        return await self.request(
            Route("POST", "predictions", body=body, token=token),
            paginate=False,
        )

    async def post_create_clip(self, token: str, broadcaster_id: int, has_delay=False):
        return await self.request(
            Route(
                "POST", "clips", query=[("broadcaster_id", broadcaster_id), ("has_delay", str(has_delay))], token=token
            ),
            paginate=False,
        )

    async def get_clips(
        self,
        broadcaster_id: int = None,
        game_id: str = None,
        ids: Optional[List[str]] = None,
        started_at: Optional[datetime.datetime] = None,
        ended_at: Optional[datetime.datetime] = None,
        token: Optional[str] = None,
    ):
        if started_at and started_at.tzinfo is None:
            started_at = started_at.replace(tzinfo=datetime.timezone.utc)
        if ended_at and ended_at.tzinfo is None:
            ended_at = ended_at.replace(tzinfo=datetime.timezone.utc)

        q = [
            ("broadcaster_id", broadcaster_id),
            ("game_id", game_id),
            ("started_at", started_at.isoformat() if started_at else None),
            ("ended_at", ended_at.isoformat() if ended_at else None),
        ]
        if ids:
            q.extend(("id", id) for id in ids)
        query = [x for x in q if x[1] is not None]

        return await self.request(Route("GET", "clips", query=query, token=token))

    async def post_entitlements_upload(self, manifest_id: str, type="bulk_drops_grant"):
        return await self.request(
            Route("POST", "entitlements/upload", query=[("manifest_id", manifest_id), ("type", type)])
        )

    async def get_entitlements(self, id: str = None, user_id: str = None, game_id: str = None):
        return await self.request(
            Route("GET", "entitlements/drops", query=[("id", id), ("user_id", user_id), ("game_id", game_id)])
        )

    async def get_code_status(self, codes: List[str], user_id: int):
        q = [("user_id", user_id)]
        q.extend(("code", code) for code in codes)

        return await self.request(Route("GET", "entitlements/codes", query=q))

    async def post_redeem_code(self, user_id: int, codes: List[str]):
        q = [("user_id", user_id)]
        q.extend(("code", c) for c in codes)

        return await self.request(Route("POST", "entitlements/code", query=q))

    async def get_top_games(self):
        return await self.request(Route("GET", "games/top"))

    async def get_games(
        self, game_ids: Optional[List[Any]], game_names: Optional[List[str]], igdb_ids: Optional[List[int]]
    ):
        if not any((game_ids, game_names, igdb_ids)):
            raise ValueError("At least one of game id, name or IGDB id must be provided.")
        q = []
        if game_ids:
            q.extend(("id", id) for id in game_ids)
        if game_names:
            q.extend(("name", name) for name in game_names)
        if igdb_ids:
            q.extend(("igdb_id", id) for id in igdb_ids)
        return await self.request(Route("GET", "games", query=q))

    async def get_hype_train(self, broadcaster_id: str, id: Optional[str] = None, token: str = None):
        return await self.request(
            Route(
                "GET",
                "hypetrain/events",
                query=[x for x in [("broadcaster_id", broadcaster_id), ("id", id)] if x[1] is not None],
                token=token,
            )
        )

    async def post_automod_check(self, token: str, broadcaster_id: str, *msgs: List[Dict[str, str]]):
        print(msgs)
        return await self.request(
            Route(
                "POST",
                "moderation/enforcements/status",
                query=[("broadcaster_id", broadcaster_id)],
                body={"data": msgs},
                token=token,
            )
        )

    async def get_channel_ban_unban_events(self, token: str, broadcaster_id: str, user_ids: List[str] = None):
        q = [("broadcaster_id", broadcaster_id)]
        if user_ids:
            q.extend(("user_id", id) for id in user_ids)
        return await self.request(Route("GET", "moderation/banned/events", query=q, token=token))

    async def get_channel_bans(self, token: str, broadcaster_id: str, user_ids: List[str] = None):
        q = [("broadcaster_id", broadcaster_id)]
        if user_ids:
            q.extend(("user_id", id) for id in user_ids)
        return await self.request(Route("GET", "moderation/banned", query=q, token=token))

    async def get_channel_moderators(self, token: str, broadcaster_id: str, user_ids: List[str] = None):
        q = [("broadcaster_id", broadcaster_id)]
        if user_ids:
            q.extend(("user_id", id) for id in user_ids)
        return await self.request(Route("GET", "moderation/moderators", query=q, token=token))

    async def get_channel_mod_events(self, token: str, broadcaster_id: str, user_ids: List[str] = None):
        q = [("broadcaster_id", broadcaster_id)]
        q.extend(("user_id", id) for id in user_ids)

        return await self.request(Route("GET", "moderation/moderators/events", query=q, token=token))

    async def get_search_categories(self, query: str, token: str = None):
        return await self.request(Route("GET", "search/categories", query=[("query", query)], token=token))

    async def get_search_channels(self, query: str, token: str = None, live: bool = False):
        return await self.request(
            Route("GET", "search/channels", query=[("query", query), ("live_only", str(live))], token=token)
        )

    async def get_stream_key(self, token: str, broadcaster_id: str):
        return await self.request(
            Route("GET", "streams/key", query=[("broadcaster_id", broadcaster_id)], token=token), paginate=False
        )

    async def get_streams(
        self,
        game_ids: Optional[List[int]] = None,
        user_ids: Optional[List[int]] = None,
        user_logins: Optional[List[str]] = None,
        languages: Optional[List[str]] = None,
        type_: Literal["all", "live"] = "all",
        token: Optional[str] = None,
    ):
        q = [("type", type_)]
        if game_ids:
            q.extend(("game_id", str(g)) for g in game_ids)
        if user_ids:
            q.extend(("user_id", str(u)) for u in user_ids)
        if user_logins:
            q.extend(("user_login", l) for l in user_logins)
        if languages:
            q.extend(("language", l) for l in languages)
        return await self.request(Route("GET", "streams", query=q, token=token))

    async def post_stream_marker(self, token: str, user_id: str, description: str = None):
        return await self.request(
            Route("POST", "streams/markers", body={"user_id": user_id, "description": description}, token=token)
        )

    async def get_stream_markers(self, token: str, user_id: str = None, video_id: str = None):
        return await self.request(
            Route(
                "GET",
                "streams/markers",
                query=[x for x in [("user_id", user_id), ("video_id", video_id)] if x[1] is not None],
                token=token,
            )
        )

    async def get_channels(self, broadcaster_id: str, token: Optional[str] = None):
        return await self.request(Route("GET", "channels", query=[("broadcaster_id", broadcaster_id)], token=token))

    async def get_channels_new(self, broadcaster_ids: List[int], token: Optional[str] = None):
        if len(broadcaster_ids) > 100:
            raise ValueError("Maximum of 100 broadcaster_ids")
        q = [("broadcaster_id", str(broadcaster_id)) for broadcaster_id in broadcaster_ids]
        return await self.request(Route("GET", "channels", query=q, token=token))

    async def patch_channel(
        self,
        token: str,
        broadcaster_id: str,
        game_id: str = None,
        language: str = None,
        title: str = None,
        content_classification_labels: List[Dict[str, Union[str, bool]]] = None,
        is_branded_content: bool = None,
    ):
        assert any((game_id, language, title, content_classification_labels, is_branded_content))
        body = {
            k: v
            for k, v in {
                "game_id": game_id,
                "broadcaster_language": language,
                "title": title,
                "is_branded_content": is_branded_content,
            }.items()
            if v is not None
        }

        if content_classification_labels is not None:
            body["content_classification_labels"] = content_classification_labels

        return await self.request(
            Route("PATCH", "channels", query=[("broadcaster_id", broadcaster_id)], body=body, token=token)
        )

    async def get_channel_schedule(
        self,
        broadcaster_id: str,
        segment_ids: Optional[List[str]] = None,
        start_time: Optional[datetime.datetime] = None,
        utc_offset: Optional[int] = None,
        first: int = 20,
    ):
        if first > 25 or first < 1:
            raise ValueError("The parameter 'first' was malformed: the value must be less than or equal to 25")
        if segment_ids is not None and len(segment_ids) > 100:
            raise ValueError("segment_id can only have 100 entries")
        if start_time:
            start_time = start_time.strftime("%Y-%m-%dT%H:%M:%SZ")
        if utc_offset:
            utc_offset = str(utc_offset)
        q = [
            x
            for x in [
                ("broadcaster_id", broadcaster_id),
                ("first", first),
                ("start_time", start_time),
                ("utc_offset", utc_offset),
            ]
            if x[1] is not None
        ]

        if segment_ids:
            q.extend(("id", id) for id in segment_ids)
        return await self.request(Route("GET", "schedule", query=q), paginate=False, full_body=True)

    async def get_channel_subscriptions(self, token: str, broadcaster_id: str, user_ids: Optional[List[str]] = None):
        q = [("broadcaster_id", broadcaster_id)]
        if user_ids:
            q.extend(("user_id", u) for u in user_ids)
        return await self.request(Route("GET", "subscriptions", query=q, token=token))

    async def get_stream_tags(self, tag_ids: Optional[List[str]] = None):
        q = []
        if tag_ids:
            q.extend(("tag_id", u) for u in tag_ids)
        return await self.request(Route("GET", "tags/streams", query=q or None))

    async def get_channel_tags(self, broadcaster_id: str):
        return await self.request(Route("GET", "streams/tags", query=[("broadcaster_id", broadcaster_id)]))

    async def put_replace_channel_tags(self, token: str, broadcaster_id: str, tag_ids: List[str] = None):
        return await self.request(
            Route(
                "PUT",
                "streams/tags",
                query=[("broadcaster_id", broadcaster_id)],
                body={"tag_ids": tag_ids},
                token=token,
            )
        )

    async def post_follow_channel(self, token: str, from_id: str, to_id: str, notifications=False):
        return await self.request(
            Route(
                "POST",
                "users/follows",
                query=[("from_id", from_id), ("to_id", to_id), ("allow_notifications", str(notifications))],
                token=token,
            )
        )

    async def delete_unfollow_channel(self, token: str, from_id: str, to_id: str):
        return await self.request(
            Route("DELETE", "users/follows", query=[("from_id", from_id), ("to_id", to_id)], token=token)
        )

    async def get_users(self, ids: List[int], logins: List[str], token: Optional[str] = None):
        q = []
        if ids:
            q.extend(("id", id) for id in ids)
        if logins:
            q.extend(("login", login) for login in logins)
        return await self.request(Route("GET", "users", query=q, token=token))

    async def get_user_follows(
        self, from_id: Optional[str] = None, to_id: Optional[str] = None, token: Optional[str] = None
    ):
        return await self.request(
            Route(
                "GET",
                "users/follows",
                query=[x for x in [("from_id", from_id), ("to_id", to_id)] if x[1] is not None],
                token=token,
            )
        )

    async def put_update_user(self, token: str, description: str):
        return await self.request(Route("PUT", "users", query=[("description", description)], token=token))

    async def get_channel_extensions(self, token: str):
        return await self.request(Route("GET", "users/extensions/list", token=token))

    async def get_user_active_extensions(self, token: str, user_id: str = None):
        return (
            await self.request(
                Route("GET", "users/extensions", query=[("user_id", user_id)], token=token),
                paginate=False,
                full_body=True,
            )
        )["data"]

    async def put_user_extensions(self, token: str, data: Dict[str, Any]):
        return (
            await self.request(
                Route("PUT", "users/extensions", token=token, body={"data": data}), paginate=False, full_body=True
            )
        )["data"]

    async def get_videos(
        self,
        ids: List[str] = None,
        user_id: str = None,
        game_id: str = None,
        sort: str = "time",
        type: str = "all",
        period: str = "all",
        language: str = None,
        token: str = None,
    ):
        q = [
            x
            for x in [
                ("user_id", user_id),
                ("game_id", game_id),
                ("sort", sort),
                ("type", type),
                ("period", period),
                ("lanaguage", language),
            ]
            if x[1] is not None
        ]

        if ids:
            q.extend(("id", id) for id in ids)
        return await self.request(Route("GET", "videos", query=q, token=token))

    async def delete_videos(self, token: str, ids: List[int]):
        q = [("id", str(x)) for x in ids]

        return (await self.request(Route("DELETE", "videos", query=q, token=token), paginate=False, full_body=True))[
            "data"
        ]

    async def get_webhook_subs(self):
        return await self.request(Route("GET", "webhooks/subscriptions"))

    async def get_teams(self, team_name: Optional[str] = None, team_id: Optional[str] = None):
        if team_name:
            q = [("name", team_name)]
        elif team_id:
            q = [("id", team_id)]
        else:
            raise ValueError("You need to provide a team name or id")
        return await self.request(Route("GET", "teams", query=q))

    async def get_channel_teams(self, broadcaster_id: str):
        q = [("broadcaster_id", broadcaster_id)]
        return await self.request(Route("GET", "teams/channel", query=q), paginate=False, full_body=True)

    async def get_polls(
        self,
        broadcaster_id: str,
        token: str,
        poll_ids: Optional[List[str]] = None,
        first: Optional[int] = 20,
    ):
        if poll_ids and len(poll_ids) > 100:
            raise ValueError("poll_ids can only have up to 100 entries")
        if first and (first > 25 or first < 1):
            raise ValueError("first can only be between 1 and 20")
        q = [("broadcaster_id", broadcaster_id), ("first", first)]

        if poll_ids:
            q.extend(("id", poll_id) for poll_id in poll_ids)
        return await self.request(Route("GET", "polls", query=q, token=token), paginate=False, full_body=True)

    async def post_poll(
        self,
        broadcaster_id: str,
        token: str,
        title: str,
        choices,
        duration: int,
        bits_voting_enabled: Optional[bool] = False,
        bits_per_vote: Optional[int] = None,
        channel_points_voting_enabled: Optional[bool] = False,
        channel_points_per_vote: Optional[int] = None,
    ):
        if len(title) > 60:
            raise ValueError("title must be less than or equal to 60 characters")
        if len(choices) < 2 or len(choices) > 5:
            raise ValueError("You must have between 2 and 5 choices")
        for c in choices:
            if len(c) > 25:
                raise ValueError("choice title must be less than or equal to 25 characters")
        if duration < 15 or duration > 1800:
            raise ValueError("duration must be between 15 and 1800 seconds")
        if bits_per_vote and bits_per_vote > 10000:
            raise ValueError("bits_per_vote must bebetween 0 and 10000")
        if channel_points_per_vote and channel_points_per_vote > 1000000:
            raise ValueError("channel_points_per_vote must bebetween 0 and 1000000")
        body = {
            "broadcaster_id": broadcaster_id,
            "title": title,
            "choices": [{"title": choice} for choice in choices],
            "duration": duration,
            "bits_voting_enabled": str(bits_voting_enabled),
            "channel_points_voting_enabled": str(channel_points_voting_enabled),
        }
        if bits_voting_enabled and bits_per_vote:
            body["bits_per_vote"] = bits_per_vote
        if channel_points_voting_enabled and channel_points_per_vote:
            body["channel_points_per_vote"] = channel_points_per_vote
        return await self.request(Route("POST", "polls", body=body, token=token))

    async def patch_poll(self, broadcaster_id: str, token: str, id: str, status: str):
        body = {"broadcaster_id": broadcaster_id, "id": id, "status": status}
        return await self.request(Route("PATCH", "polls", body=body, token=token))

    async def get_goals(self, broadcaster_id: str, token: str):
        return await self.request(Route("GET", "goals", query=[("broadcaster_id", broadcaster_id)], token=token))

    async def get_chat_settings(
        self, broadcaster_id: str, token: Optional[str] = None, moderator_id: Optional[str] = None
    ):
        q = [("broadcaster_id", broadcaster_id)]
        if moderator_id and token:
            q.append(("moderator_id", moderator_id))
        return await self.request(Route("GET", "chat/settings", query=q, token=token))

    async def patch_chat_settings(
        self,
        token: str,
        broadcaster_id: str,
        moderator_id: str,
        emote_mode: Optional[bool] = None,
        follower_mode: Optional[bool] = None,
        follower_mode_duration: Optional[int] = None,
        slow_mode: Optional[bool] = None,
        slow_mode_wait_time: Optional[int] = None,
        subscriber_mode: Optional[bool] = None,
        unique_chat_mode: Optional[bool] = None,
        non_moderator_chat_delay: Optional[bool] = None,
        non_moderator_chat_delay_duration: Optional[int] = None,
    ):
        if follower_mode_duration and follower_mode_duration > 129600:
            raise ValueError("follower_mode_duration must be below 129600")
        if slow_mode_wait_time and (slow_mode_wait_time < 3 or slow_mode_wait_time > 120):
            raise ValueError("slow_mode_wait_time must be between 3 and 120")
        if non_moderator_chat_delay_duration and non_moderator_chat_delay_duration not in {2, 4, 6}:
            raise ValueError("non_moderator_chat_delay_duration must be 2, 4 or 6")
        q = [("broadcaster_id", broadcaster_id), ("moderator_id", moderator_id)]
        data = {
            "emote_mode": emote_mode,
            "follower_mode": follower_mode,
            "follower_mode_duration": follower_mode_duration,
            "slow_mode": slow_mode,
            "slow_mode_wait_time": slow_mode_wait_time,
            "subscriber_mode": subscriber_mode,
            "unique_chat_mode": unique_chat_mode,
            "non_moderator_chat_delay": non_moderator_chat_delay,
            "non_moderator_chat_delay_duration": non_moderator_chat_delay_duration,
        }
        data = {k: v for k, v in data.items() if v is not None}
        return await self.request(Route("PATCH", "chat/settings", query=q, body=data, token=token))

    async def post_chat_announcement(
        self, token: str, broadcaster_id: str, moderator_id: str, message: str, color: Optional[str] = "primary"
    ):
        q = [("broadcaster_id", broadcaster_id), ("moderator_id", moderator_id)]
        body = {"message": message, "color": color}
        return await self.request(Route("POST", "chat/announcements", query=q, body=body, token=token))

    async def delete_chat_messages(
        self, token: str, broadcaster_id: str, moderator_id: str, message_id: Optional[str] = None
    ):
        q = [("broadcaster_id", broadcaster_id), ("moderator_id", moderator_id)]
        if message_id:
            q.append(("message_id", message_id))
        return await self.request(Route("DELETE", "moderation/chat", query=q, token=token))

    async def put_user_chat_color(self, token: str, user_id: str, color: str):
        q = [("user_id", user_id), ("color", color)]
        return await self.request(Route("PUT", "chat/color", query=q, token=token))

    async def get_user_chat_color(self, user_ids: List[int], token: Optional[str] = None):
        if len(user_ids) > 100:
            raise ValueError("You can only get up to 100 user chat colors at once")
        q = [("user_id", str(user_id)) for user_id in user_ids]
        return await self.request(Route("GET", "chat/color", query=q, token=token))

    async def post_channel_moderator(self, token: str, broadcaster_id: str, user_id: str):
        q = [("broadcaster_id", broadcaster_id), ("user_id", user_id)]
        return await self.request(Route("POST", "moderation/moderators", query=q, token=token))

    async def delete_channel_moderator(self, token: str, broadcaster_id: str, user_id: str):
        q = [("broadcaster_id", broadcaster_id), ("user_id", user_id)]
        return await self.request(Route("DELETE", "moderation/moderators", query=q, token=token))

    async def get_channel_vips(
        self, token: str, broadcaster_id: str, first: int = 20, user_ids: Optional[List[int]] = None
    ):
        q = [("broadcaster_id", broadcaster_id), ("first", first)]
        if first > 100:
            raise ValueError("You can only get up to 100 VIPs at once")
        if user_ids:
            if len(user_ids) > 100:
                raise ValueError("You can can only specify up to 100 VIPs")
            q.extend(("user_id", str(user_id)) for user_id in user_ids)
        return await self.request(Route("GET", "channels/vips", query=q, token=token))

    async def post_channel_vip(self, token: str, broadcaster_id: str, user_id: str):
        q = [("broadcaster_id", broadcaster_id), ("user_id", user_id)]
        return await self.request(Route("POST", "channels/vips", query=q, token=token))

    async def delete_channel_vip(self, token: str, broadcaster_id: str, user_id: str):
        q = [("broadcaster_id", broadcaster_id), ("user_id", user_id)]
        return await self.request(Route("DELETE", "channels/vips", query=q, token=token))

    async def post_whisper(self, token: str, from_user_id: str, to_user_id: str, message: str):
        q = [("from_user_id", from_user_id), ("to_user_id", to_user_id)]
        body = {"message": message}
        return await self.request(Route("POST", "whispers", query=q, body=body, token=token))

    async def post_raid(self, token: str, from_broadcaster_id: str, to_broadcaster_id: str):
        q = [("from_broadcaster_id", from_broadcaster_id), ("to_broadcaster_id", to_broadcaster_id)]
        return await self.request(Route("POST", "raids", query=q, token=token))

    async def delete_raid(self, token: str, broadcaster_id: str):
        q = [("broadcaster_id", broadcaster_id)]
        return await self.request(Route("DELETE", "raids", query=q, token=token))

    async def post_ban_timeout_user(
        self,
        token: str,
        broadcaster_id: str,
        moderator_id: str,
        user_id: str,
        reason: str,
        duration: Optional[int] = None,
    ):
        q = [("broadcaster_id", broadcaster_id), ("moderator_id", moderator_id)]
        body = {"data": {"user_id": user_id, "reason": reason}}
        if duration:
            if duration < 1 or duration > 1209600:
                raise ValueError("Duration must be between 1 and 1209600 seconds")
            body["data"]["duration"] = str(duration)
        return await self.request(Route("POST", "moderation/bans", query=q, body=body, token=token))

    async def delete_ban_timeout_user(
        self,
        token: str,
        broadcaster_id: str,
        moderator_id: str,
        user_id: str,
    ):
        q = [("broadcaster_id", broadcaster_id), ("moderator_id", moderator_id), ("user_id", user_id)]
        return await self.request(Route("DELETE", "moderation/bans", query=q, token=token))

    async def get_follow_count(
        self, from_id: Optional[str] = None, to_id: Optional[str] = None, token: Optional[str] = None
    ):
        return await self.request(
            Route(
                "GET",
                "users/follows",
                query=[x for x in [("from_id", from_id), ("to_id", to_id)] if x[1] is not None],
                token=token,
            ),
            full_body=True,
            paginate=False,
        )

    async def get_shield_mode_status(self, token: str, broadcaster_id: str, moderator_id: str):
        q = [("broadcaster_id", broadcaster_id), ("moderator_id", moderator_id)]
        return await self.request(
            Route("GET", "moderation/shield_mode", query=q, token=token), paginate=False, full_body=False
        )

    async def put_shield_mode_status(self, token: str, broadcaster_id: str, moderator_id: str, is_active: bool):
        q = [("broadcaster_id", broadcaster_id), ("moderator_id", moderator_id)]
        body = {"is_active": is_active}
        return await self.request(Route("PUT", "moderation/shield_mode", query=q, body=body, token=token))

    async def get_followed_streams(self, broadcaster_id: str, token: str):
        return await self.request(Route("GET", "streams/followed", query=[("user_id", broadcaster_id)], token=token))

    async def post_shoutout(self, token: str, broadcaster_id: str, moderator_id: str, to_broadcaster_id: str):
        q = [
            ("from_broadcaster_id", broadcaster_id),
            ("moderator_id", moderator_id),
            ("to_broadcaster_id", to_broadcaster_id),
        ]
        return await self.request(Route("POST", "chat/shoutouts", query=q, token=token))

    async def get_global_chat_badges(self):
        return await self.request(Route("GET", "chat/badges/global", ""))

    async def get_channel_chat_badges(self, broadcaster_id: str):
        return await self.request(Route("GET", "chat/badges", "", query=[("broadcaster_id", broadcaster_id)]))

<<<<<<< HEAD
    async def get_channel_guest_settings(self, broadcaster_id: str, moderator_id: str, token: str):
        q = [
            ("from_broadcaster_id", broadcaster_id),
            ("moderator_id", moderator_id),
        ]
        return await self.request(Route("GET", "guest_star/channel_settings", "", query=q, token=token))

    async def put_channel_guest_settings(
        self,
        token: str,
        broadcaster_id: Optional[str] = None,
        is_moderator_send_live_enabled: Optional[bool] = None,
        slot_count: Optional[int] = None,
        is_browser_source_audio_enabled: Optional[bool] = None,
        group_layout: Optional[str] = None,
        regenerate_browser_sources: Optional[bool] = None,
    ):
        data = {
            "is_moderator_send_live_enabled": is_moderator_send_live_enabled,
            "slot_count": slot_count,
            "is_browser_source_audio_enabled": is_browser_source_audio_enabled,
            "group_layout": group_layout,
            "regenerate_browser_sources": regenerate_browser_sources,
        }
        body = {k: v for k, v in data.items() if v is not None}

        return await self.request(
            Route(
                "PUT", "guest_star/channel_settings", body=body, query=[("broadcaster_id", broadcaster_id)], token=token
            )
        )

    async def get_guest_star_session(self, broadcaster_id: str, moderator_id: str, token: str):
        return await self.request(
            Route(
                "GET",
                "guest_star/session",
                "",
                query=[("broadcaster_id", broadcaster_id), ("moderator_id", moderator_id)],
                token=token,
            )
        )

    async def post_guest_star_session(self, broadcaster_id: str, token: str):
        return await self.request(
            Route(
                "POST",
                "guest_star/session",
                "",
                query=[("broadcaster_id", broadcaster_id)],
                token=token,
            )
        )

    async def delete_guest_star_session(self, broadcaster_id: str, token: str, session_id: str):
        return await self.request(
            Route(
                "DELETE",
                "guest_star/session",
                "",
                query=[("broadcaster_id", broadcaster_id), ("session_id", session_id)],
                token=token,
            )
        )

    async def get_guest_star_invites(self, broadcaster_id: str, moderator_id: str, session_id: str, token: str):
        return await self.request(
            Route(
                "GET",
                "guest_star/invites",
                "",
                query=[("broadcaster_id", broadcaster_id), ("moderator_id", moderator_id), ("session_id", session_id)],
                token=token,
            )
        )

    async def post_guest_star_invite(
        self, broadcaster_id: str, moderator_id: str, session_id: str, guest_id: str, token: str
    ):
        return await self.request(
            Route(
                "POST",
                "guest_star/invites",
                "",
                query=[
                    ("broadcaster_id", broadcaster_id),
                    ("moderator_id", moderator_id),
                    ("session_id", session_id),
                    ("guest_id", guest_id),
                ],
                token=token,
            )
        )

    async def delete_guest_star_invite(
        self, broadcaster_id: str, moderator_id: str, session_id: str, guest_id: str, token: str
    ):
        return await self.request(
            Route(
                "DELETE",
                "guest_star/invites",
                "",
                query=[
                    ("broadcaster_id", broadcaster_id),
                    ("moderator_id", moderator_id),
                    ("session_id", session_id),
                    ("guest_id", guest_id),
                ],
                token=token,
            )
        )

    async def post_guest_star_slot(
        self, broadcaster_id: str, moderator_id: str, session_id: str, guest_id: str, slot_id: str, token: str
    ):
        return await self.request(
            Route(
                "POST",
                "guest_star/slot",
                "",
                query=[
                    ("broadcaster_id", broadcaster_id),
                    ("moderator_id", moderator_id),
                    ("session_id", session_id),
                    ("guest_id", guest_id),
                    ("slot_id", slot_id),
                ],
                token=token,
            )
        )

    async def patch_guest_star_slot(
        self,
        broadcaster_id: str,
        moderator_id: str,
        session_id: str,
        source_slot_id: str,
        token: str,
        destination_slot_id: Optional[str] = None,
    ):
        query = [
            ("broadcaster_id", broadcaster_id),
            ("moderator_id", moderator_id),
            ("session_id", session_id),
            ("source_slot_id", source_slot_id),
        ]
        if destination_slot_id is not None:
            query.extend([("destination_slot_id", destination_slot_id)])

        return await self.request(
            Route(
                "PATCH",
                "guest_star/slot",
                "",
                query=[
                    ("broadcaster_id", broadcaster_id),
                    ("moderator_id", moderator_id),
                    ("session_id", session_id),
                    ("source_slot_id", source_slot_id),
                    ("destination_slot_id", destination_slot_id),
                ],
                token=token,
            )
        )

    async def delete_guest_star_slot(
        self,
        broadcaster_id: str,
        moderator_id: str,
        session_id: str,
        guest_id: str,
        slot_id: str,
        token: str,
        should_reinvite_guest: Optional[str] = None,
    ):
        query = [
            ("broadcaster_id", broadcaster_id),
            ("moderator_id", moderator_id),
            ("session_id", session_id),
            ("guest_id", guest_id),
            ("slot_id", slot_id),
        ]

        if should_reinvite_guest is not None:
            query.extend([("should_reinvite_guest", should_reinvite_guest)])

        return await self.request(
            Route(
                "DELETE",
                "guest_star/slot",
                "",
                query=query,
                token=token,
            )
        )

    async def patch_guest_star_slot_settings(
        self,
        broadcaster_id: str,
        moderator_id: str,
        session_id: str,
        slot_id: str,
        token: str,
        is_audio_enabled: Optional[bool] = None,
        is_video_enabled: Optional[bool] = None,
        is_live: Optional[bool] = None,
        volume: Optional[int] = None,
    ):
        query = [
            ("broadcaster_id", broadcaster_id),
            ("moderator_id", moderator_id),
            ("session_id", session_id),
            ("slot_id", slot_id),
        ]

        if is_audio_enabled is not None:
            query.extend([("destination_slot_id", is_audio_enabled)])
        if is_video_enabled is not None:
            query.extend([("is_video_enabled", is_video_enabled)])
        if is_live is not None:
            query.extend([("is_live", is_live)])
        if volume is not None:
            if not 0 <= volume <= 100:
                raise ValueError("Volume must be between 0 and 100")
            query.extend([("volume", volume)])

        return await self.request(
            Route(
                "PATCH",
                "guest_star/slot",
                "",
                query=query,
                token=token,
            )
        )
=======
    async def get_content_classification_labels(self, locale: str):
        return await self.request(Route("GET", "content_classification_labels", "", query=[("locale", locale)]))
>>>>>>> f3b78e25
<|MERGE_RESOLUTION|>--- conflicted
+++ resolved
@@ -1152,7 +1152,6 @@
     async def get_channel_chat_badges(self, broadcaster_id: str):
         return await self.request(Route("GET", "chat/badges", "", query=[("broadcaster_id", broadcaster_id)]))
 
-<<<<<<< HEAD
     async def get_channel_guest_settings(self, broadcaster_id: str, moderator_id: str, token: str):
         q = [
             ("from_broadcaster_id", broadcaster_id),
@@ -1388,7 +1387,5 @@
                 token=token,
             )
         )
-=======
     async def get_content_classification_labels(self, locale: str):
-        return await self.request(Route("GET", "content_classification_labels", "", query=[("locale", locale)]))
->>>>>>> f3b78e25
+        return await self.request(Route("GET", "content_classification_labels", "", query=[("locale", locale)]))