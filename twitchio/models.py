--- conflicted
+++ resolved
@@ -79,15 +79,12 @@
     "ShieldStatus",
     "ChatBadge",
     "ChatBadgeVersions",
-<<<<<<< HEAD
     "GuestSettings",
     "Guest",
     "GuestSession",
     "GuestMediaSettings",
     "GuestStarInvite",
-=======
     "ContentClassificationLabel",
->>>>>>> f3b78e25
 )
 
 
@@ -1921,7 +1918,6 @@
         return f"<ChatBadgeVersions id={self.id} title={self.title}>"
 
 
-<<<<<<< HEAD
 class GuestSettings:
     """
     Represents channel settings for configuration of the Guest Star feature for a particular host.
@@ -1963,16 +1959,12 @@
 class GuestSession:
     """
     Represents information about an ongoing Guest Star session for a particular channel.
-=======
-class ContentClassificationLabel:
-    """
+
     Represents a Content Classification Label.
->>>>>>> f3b78e25
-
-    Attributes
-    -----------
-    id: :class:`str`
-<<<<<<< HEAD
+
+    Attributes
+    -----------
+    id: :class:`str`
         Summary of the session details.
     guests: List[:class:`~twitchio.Guest`]
         List of guests currently interacting with the Guest Star session.
@@ -2113,7 +2105,9 @@
 
     def __repr__(self):
         return f"<GuestStarInvite user={self.user} status={self.status} invited_at={self.invited_at}>"
-=======
+class ContentClassificationLabel:
+    """
+    id: :class:`str`
         Unique identifier for the CCL.
     description: :class:`str`
         Localized description of the CCL.
@@ -2129,5 +2123,4 @@
         self.name: str = data["name"]
 
     def __repr__(self):
-        return f"<ContentClassificationLabel id={self.id}>"
->>>>>>> f3b78e25
+        return f"<ContentClassificationLabel id={self.id}>"