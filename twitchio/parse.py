# -*- coding: utf-8 -*-

"""
The MIT License (MIT)

Copyright (c) 2017-2021 TwitchIO

Permission is hereby granted, free of charge, to any person obtaining a
copy of this software and associated documentation files (the "Software"),
to deal in the Software without restriction, including without limitation
the rights to use, copy, modify, merge, publish, distribute, sublicense,
and/or sell copies of the Software, and to permit persons to whom the
Software is furnished to do so, subject to the following conditions:

The above copyright notice and this permission notice shall be included in
all copies or substantial portions of the Software.

THE SOFTWARE IS PROVIDED "AS IS", WITHOUT WARRANTY OF ANY KIND, EXPRESS
OR IMPLIED, INCLUDING BUT NOT LIMITED TO THE WARRANTIES OF MERCHANTABILITY,
FITNESS FOR A PARTICULAR PURPOSE AND NONINFRINGEMENT. IN NO EVENT SHALL THE
AUTHORS OR COPYRIGHT HOLDERS BE LIABLE FOR ANY CLAIM, DAMAGES OR OTHER
LIABILITY, WHETHER IN AN ACTION OF CONTRACT, TORT OR OTHERWISE, ARISING
FROM, OUT OF OR IN CONNECTION WITH THE SOFTWARE OR THE USE OR OTHER
DEALINGS IN THE SOFTWARE.
"""

import re
import typing

if typing.TYPE_CHECKING:
    from .websocket import WSConnection

<<<<<<< HEAD
ACTIONS = ("JOIN", "PART", "PING", "PRIVMSG", "PRIVMSG(ECHO)", "USERSTATE", "MODE", "RECONNECT", "WHISPER", "USERNOTICE")
=======
ACTIONS = (
    "JOIN",
    "PART",
    "PING",
    "PRIVMSG",
    "PRIVMSG(ECHO)",
    "USERSTATE",
    "MODE",
    "RECONNECT",
    "WHISPER",
    "USERNOTICE",
)
>>>>>>> 986e0faf
ACTIONS2 = ("USERSTATE", "ROOMSTATE", "PRIVMSG", "USERNOTICE", "WHISPER")
USER_SUB = re.compile(r":(?P<user>.*)!")
TMI = "tmi.twitch.tv"


def parser(data: str, nick: str):
    groups = data.split()
    action = groups[1] if groups[1] == "JOIN" else groups[-2]
    channel = None
    message = None
    user = None
    badges = None

    if action == "PING":
        return dict(action="PING")

    elif groups[2] in {"PRIVMSG", "PRIVMSG(ECHO)"}:
        action = groups[2]
        channel = groups[3].lstrip("#")
        message = " ".join(groups[4:]).lstrip(":")
        user = re.search(USER_SUB, groups[1]).group("user")

    elif groups[2] == "WHISPER":
        action = groups[2]
        message = " ".join(groups[4:]).lstrip(":")
        user = re.search(USER_SUB, groups[1]).group("user")

    elif groups[2] == "USERNOTICE":
        action = groups[2]
        channel = groups[3].lstrip("#")
        message = " ".join(groups[4:]).lstrip(":")

    elif action in ACTIONS:
        channel = groups[-1].lstrip("#")

    if action in ACTIONS2:
        prebadge = groups[0].split(";")
        badges = {}

        for badge in prebadge:
            badge = badge.split("=")

            try:
                badges[badge[0]] = badge[1]
            except IndexError:
                pass

    if action not in ACTIONS and action not in ACTIONS2:
        action = None

    if not user:
        try:
            user = re.search(USER_SUB, groups[0]).group("user")
        except (AttributeError, ValueError):
            pass

    try:
        code = int(groups[1])
    except ValueError:
        code = 0

    batches = []
    if code == 353:
        if not channel:
            channel = groups[4].lstrip("#")

        for b in groups[5:-1]:
            b = b.lstrip(":")

            if "\r\n:" in b:
                batches.append(b.split("\r\n:")[0])
                break
            else:
                batches.append(b)

    return dict(
        data=data,
        nick=nick,
        groups=groups,
        action=action,
        channel=channel,
        user=user,
        badges=badges,
        code=code,
        message=message,
        batches=batches,
    )


def parse(data: str, ws: "WSConnection"):
    messages = data.split("\r\n")
    output = []

    for msg in messages:
        if not msg:
            continue

        if msg == "PING :tmi.twitch.tv":
            output.append(dict(action="PING"))
            continue

        msg = msg.replace(":tmi.twitch.tv ", "")
        groups = msg.split()
        length = len(groups)<|MERGE_RESOLUTION|>--- conflicted
+++ resolved
@@ -30,9 +30,6 @@
 if typing.TYPE_CHECKING:
     from .websocket import WSConnection
 
-<<<<<<< HEAD
-ACTIONS = ("JOIN", "PART", "PING", "PRIVMSG", "PRIVMSG(ECHO)", "USERSTATE", "MODE", "RECONNECT", "WHISPER", "USERNOTICE")
-=======
 ACTIONS = (
     "JOIN",
     "PART",
@@ -45,7 +42,6 @@
     "WHISPER",
     "USERNOTICE",
 )
->>>>>>> 986e0faf
 ACTIONS2 = ("USERSTATE", "ROOMSTATE", "PRIVMSG", "USERNOTICE", "WHISPER")
 USER_SUB = re.compile(r":(?P<user>.*)!")
 TMI = "tmi.twitch.tv"
@@ -72,11 +68,6 @@
         action = groups[2]
         message = " ".join(groups[4:]).lstrip(":")
         user = re.search(USER_SUB, groups[1]).group("user")
-
-    elif groups[2] == "USERNOTICE":
-        action = groups[2]
-        channel = groups[3].lstrip("#")
-        message = " ".join(groups[4:]).lstrip(":")
 
     elif action in ACTIONS:
         channel = groups[-1].lstrip("#")
