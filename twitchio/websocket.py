# -*- coding: utf-8 -*-

"""
The MIT License (MIT)

Copyright (c) 2017-present TwitchIO

Permission is hereby granted, free of charge, to any person obtaining a
copy of this software and associated documentation files (the "Software"),
to deal in the Software without restriction, including without limitation
the rights to use, copy, modify, merge, publish, distribute, sublicense,
and/or sell copies of the Software, and to permit persons to whom the
Software is furnished to do so, subject to the following conditions:

The above copyright notice and this permission notice shall be included in
all copies or substantial portions of the Software.

THE SOFTWARE IS PROVIDED "AS IS", WITHOUT WARRANTY OF ANY KIND, EXPRESS
OR IMPLIED, INCLUDING BUT NOT LIMITED TO THE WARRANTIES OF MERCHANTABILITY,
FITNESS FOR A PARTICULAR PURPOSE AND NONINFRINGEMENT. IN NO EVENT SHALL THE
AUTHORS OR COPYRIGHT HOLDERS BE LIABLE FOR ANY CLAIM, DAMAGES OR OTHER
LIABILITY, WHETHER IN AN ACTION OF CONTRACT, TORT OR OTHERWISE, ARISING
FROM, OUT OF OR IN CONNECTION WITH THE SOFTWARE OR THE USE OR OTHER
DEALINGS IN THE SOFTWARE.
"""

import asyncio
import logging
import re
import sys
import time
import traceback
from functools import partial
from typing import Union, Optional, List, TYPE_CHECKING

import aiohttp

from .backoff import ExponentialBackoff
from .channel import Channel
from .errors import AuthenticationError
from .message import Message
from .parse import parser
from .chatter import Chatter, PartialChatter, WhisperChatter

if TYPE_CHECKING:
    from .client import Client
log = logging.getLogger(__name__)
HOST = "wss://irc-ws.chat.twitch.tv:443"


class WSConnection:
    def __init__(
        self,
        *,
        loop: asyncio.AbstractEventLoop,
        heartbeat: Optional[float],
        client: "Client",
        token: str = None,
        modes: tuple = None,
        initial_channels: List[str] = None,
        retain_cache: Optional[bool] = True,
    ):
        self._loop = loop
        self._backoff = ExponentialBackoff()
        self._keeper: Optional[asyncio.Task] = None
        self._websocket = None
        self._heartbeat = heartbeat
        self._ws_ready_event: asyncio.Event = asyncio.Event()
        self.is_ready: asyncio.Event = asyncio.Event()
        self._join_lock: asyncio.Lock = asyncio.Lock()
        self._join_handle = 0
        self._join_tick = 20
        self._join_pending = {}
        self._join_load = {}
        self._init = False

        self._cache = {}
        self._actions = {
            "PING": self._ping,
            "PART": self._part,
            "PRIVMSG": self._privmsg,
            "PRIVMSG(ECHO)": self._privmsg_echo,
            "USERSTATE": self._userstate,
            "USERNOTICE": self._usernotice,
            "JOIN": self._join,
            "MODE": self._mode,
            "RECONNECT": self._reconnect,
            "WHISPER": self._privmsg,
        }

        self.nick = None
        self.user_id = None
        self._token = token
        self.modes = modes or ("commands", "tags", "membership")
        self._initial_channels = initial_channels or []
        self._retain_cache = retain_cache

        if callable(self._initial_channels):
            _temp_initial_channels = self._initial_channels()
            if isinstance(_temp_initial_channels, (list, tuple)):
                self._initial_channels = _temp_initial_channels
            else:
                self._initial_channels = [_temp_initial_channels]
        self._last_ping = 0
        self._reconnect_requested = False

        self._client = client

        # https://docs.python.org/3/library/asyncio-task.html#creating-tasks
        # -> Important: Save a reference to the tasks, to avoid a task disappearing mid-execution.
        self._background_tasks: List[asyncio.Task] = []
        self._task_cleaner: Optional[asyncio.Task] = None

    async def _task_cleanup(self):
        while True:
            # keep all undone tasks
            self._background_tasks = list(filter(lambda task: not task.done(), self._background_tasks))

            # cleanup tasks every 30 seconds
            await asyncio.sleep(30)

    @property
    def is_alive(self) -> bool:
        return self._websocket is not None and not self._websocket.closed

    async def wait_until_ready(self):
        await self.is_ready.wait()

    async def _connect(self):
        """Attempt to connect to Twitch's Websocket."""
        self.is_ready.clear()

        if self._keeper:
            self._keeper.cancel()  # Stop our current keep alive.
        if self.is_alive:
            await self._websocket.close()  # If for some reason we are in a weird state, close it before retrying.
        if not self._client._http.nick:
            try:
                data = await self._client._http.validate(token=self._token)
            except AuthenticationError:
                await self._client._http.session.close()
                self._client._closing.set()  # clean up and error out (this is called to avoid calling Client.close in start()
                raise
            self.nick = data["login"]
            self.user_id = int(data["user_id"])
        else:
            self.nick = self._client._http.nick
        session = self._client._http.session

        try:
            self._websocket = await session.ws_connect(url=HOST, heartbeat=self._heartbeat)
        except Exception as e:
            retry = self._backoff.delay()
            log.error(f"Websocket connection failure: {e}:: Attempting reconnect in {retry} seconds.")

            await asyncio.sleep(retry)
            return await self._connect()

        await self.authenticate(self._initial_channels)

        self._keeper = asyncio.create_task(self._keep_alive())  # Create our keep alive.

        if not self._task_cleaner or self._task_cleaner.done():
            self._task_cleaner = asyncio.create_task(self._task_cleanup())  # Create our task cleaner.

        self._ws_ready_event.set()

    async def _keep_alive(self):
        await self._ws_ready_event.wait()
        self._ws_ready_event.clear()

        if not self._last_ping:
            self._last_ping = time.time()
        while not self._websocket.closed and not self._reconnect_requested:
            msg = await self._websocket.receive()  # Receive data...

            if msg.type is aiohttp.WSMsgType.CLOSED:
                log.error(f"Websocket connection was closed: {msg.extra}")
                break
            data = msg.data
            if data:
                log.debug(f" < {data}")
                self.dispatch("raw_data", data)  # Dispatch our event_raw_data event...

                events = data.split("\r\n")
                for event in events:
                    if not event:
                        continue
                    task = asyncio.create_task(self._process_data(event))
                    task.add_done_callback(partial(self._task_callback, event))  # Process our raw data
                    self._background_tasks.append(task)

        self._background_tasks.append(asyncio.create_task(self._connect()))

    def _task_callback(self, data, task):
        exc = task.exception()

        if isinstance(exc, AuthenticationError):  # Check if we failed to log in...
            log.error("Authentication error. Please check your credentials and try again.")
            self._close()
        elif exc:
            # event_error task need to be shielded to avoid cancelling in self._close() function
            # we need ensure, that the event will print its traceback
            shielded_task = asyncio.shield(asyncio.create_task(self.event_error(exc, data)))
            self._background_tasks.append(shielded_task)

    async def send(self, message: str):
        message = message.strip().replace("\n", "")
        log.debug(f" > {message}")

        if message.startswith("PRIVMSG #"):
            data = message.replace("PRIVMSG #", "", 1).split(" ")
            channel = data.pop(0)
            content = " ".join(data)

            dummy = f"> :{self.nick}!{self.nick}@{self.nick}.tmi.twitch.tv PRIVMSG(ECHO) #{channel} {content}\r\n"

            task = asyncio.create_task(self._process_data(dummy))
            task.add_done_callback(partial(self._task_callback, dummy))  # Process our raw data
            self._background_tasks.append(task)
        await self._websocket.send_str(message + "\r\n")

    async def reply(self, msg_id: str, message: str):
        message = message.strip().replace("\n", "")
        log.debug(f" > {message}")

        if message.startswith("PRIVMSG #"):
            data = message.replace("PRIVMSG #", "", 1).split(" ")
            channel = data.pop(0)
            content = " ".join(data)

            dummy = f"> @reply-parent-msg-id={msg_id} :{self.nick}!{self.nick}@{self.nick}.tmi.twitch.tv PRIVMSG(ECHO) #{channel} {content}\r\n"
            task = asyncio.create_task(self._process_data(dummy))
            task.add_done_callback(partial(self._task_callback, dummy))  # Process our raw data
            self._background_tasks.append(task)
        await self._websocket.send_str(f"@reply-parent-msg-id={msg_id} {message} \r\n")

    async def authenticate(self, channels: Union[list, tuple]):
        """|coro|

        Automated Authentication process.

        Attempts to authenticate on the Twitch servers with the provided
        nickname and IRC Token (pass).

        On successful authentication, an attempt to join the provided channels is made.

        Parameters
        ------------
        channels: Union[list, tuple]
            A list or tuple of channels to attempt joining.
        """
        if not self.is_alive:
            return
        await self.send(f"PASS oauth:{self._token}\r\n")
        await self.send(f"NICK {self.nick}\r\n")

        for cap in self.modes:
            await self.send(f"CAP REQ :twitch.tv/{cap}")  # Ideally no one should overwrite defaults...
        if not channels and not self._initial_channels:
            return
        channels = channels or self._initial_channels
        await self.join_channels(*channels)

    async def part_channels(self, *channels: str):
        """|coro|

        Attempt to part the provided channels.

        Parameters
        ----------
        *channels: str
            An argument list of channels to attempt parting.
        """

        for channel in channels:
            channel = re.sub("[#]", "", channel).lower()
            await self.send(f"PART #{channel}\r\n")
            if self._retain_cache:
                self._cache.pop(channel, None)

    def _assign_timeout(self, channel_count: int):
        if channel_count <= 40:
            return 30
        elif channel_count <= 60:
            return 40
        elif channel_count <= 80:
            return 50
        else:
            return 60

    async def join_channels(self, *channels: str):
        """|coro|

        Attempt to join the provided channels.

        Parameters
        ------------
        *channels : str
            An argument list of channels to attempt joining.
        """
        async with self._join_lock:
            channel_count = len(channels)
            if channel_count > 20:
                timeout = self._assign_timeout(channel_count)
                chunks = [channels[i : i + 20] for i in range(0, len(channels), 20)]
                for chunk in chunks:
                    for channel in chunk:
                        task = asyncio.create_task(self._join_channel(channel, timeout))
                        self._background_tasks.append(task)

                    await asyncio.sleep(11)
            else:
                for channel in channels:
                    task = asyncio.create_task(self._join_channel(channel, 11))
                    self._background_tasks.append(task)

    async def _join_channel(self, entry: str, timeout: int):
        channel = re.sub("[#]", "", entry).lower()
        await self.send(f"JOIN #{channel}\r\n")

        self._join_pending[channel] = fut = self._loop.create_future()
        self._background_tasks.append(asyncio.create_task(self._join_future_handle(fut, channel, timeout)))

    async def _join_future_handle(self, fut: asyncio.Future, channel: str, timeout: int):
        try:
            await asyncio.wait_for(fut, timeout=timeout)
        except asyncio.TimeoutError:
            self.dispatch("channel_join_failure", channel)
            self._join_pending.pop(channel)

            data = (
                f":{self.nick}.tmi.twitch.tv 353 {self.nick} = #TWITCHIOFAILURE :{channel}\r\n"
                f":{self.nick}.tmi.twitch.tv 366 {self.nick} #TWITCHIOFAILURE :End of /NAMES list"
            )

            await self._process_data(data)

    async def _process_data(self, data: str):
        data = data.rstrip()
        parsed = parser(data, self.nick)

        if parsed["action"] == "PING":
            return await self._ping()
        elif parsed["code"] != 0:
            return await self._code(parsed, parsed["code"])
        elif data.startswith(":tmi.twitch.tv NOTICE * :Login unsuccessful"):
            log.error(
                f'Login unsuccessful with token "{self._token}". '
                f"Please check you are using a User Token and not an App Token, also check your scopes and try again."
            )
            return await self._close()
        partial_ = self._actions.get(parsed["action"])
        if partial_:
            await partial_(parsed)

    async def _await_futures(self):
        futures = self._fetch_futures()

        for fut in futures:
            try:
                fut.exception()
            except asyncio.InvalidStateError:
                pass
            if fut.done():
                futures.remove(fut)
        if futures:
            await asyncio.wait(futures)

    async def _code(self, parsed, code: int):
        if code == 1:
            log.info(f"Successfully logged onto Twitch WS: {self.nick}")

            await self._await_futures()
            await self.is_ready.wait()
            self.dispatch("ready")
            self._init = True
        elif code == 353:
            if parsed["channel"] == "TWITCHIOFAILURE" and parsed["batches"][0] in self._initial_channels:
                self._initial_channels.remove(parsed["batches"][0])
            if parsed["channel"] in [c.lower().lstrip("#") for c in self._initial_channels] and not self._init:
                self._join_load[parsed["channel"]] = None
            if len(self._join_load) == len(self._initial_channels):
                for channel in self._initial_channels:
                    self._join_load.pop(channel.lower().lstrip("#"))
                    self._cache_add(parsed)
                self.is_ready.set()
            else:
                self._cache_add(parsed)
        elif code in {2, 3, 4, 366, 372, 375}:
            return
        elif code == 376:
            if not self._initial_channels:
                self.is_ready.set()
            return
        elif self.is_ready.is_set():
            return
        else:
            self.is_ready.set()
            # self.dispatch("ready")

    async def _ping(self, _=None):
        log.debug("ACTION: Sending PONG reply.")
        self._last_ping = time.time()
        await self.send("PONG :tmi.twitch.tv\r\n")

    async def _part(self, parsed):  # TODO
        log.debug(f'ACTION: PART:: {parsed["channel"]}')
        channel = parsed["channel"]

        if self._join_pending:
            try:
                self._join_pending[channel].set_result(None)
            except KeyError:
                pass
            else:
                self._join_pending.pop(channel)
        if not self._retain_cache:
            self._cache.pop(channel, None)
        channel = Channel(name=channel, websocket=self)
        user = Chatter(
            name=parsed["user"],
            bot=self._client,
            websocket=self,
            channel=channel,
            tags=parsed["badges"],
        )
        try:
            self._cache[channel.name].discard(user)
        except KeyError:
            pass
        self.dispatch("part", user)

    async def _privmsg(self, parsed):  # TODO(Update Cache properly)
        log.debug(f'ACTION: PRIVMSG:: {parsed["channel"]}')

        if parsed["channel"] is None:
            log.debug(f'ACTION: WHISPER:: {parsed["user"]}')
            channel = None
            user = WhisperChatter(websocket=self, name=parsed["user"])
        else:
            channel = Channel(name=parsed["channel"], websocket=self)
            self._cache_add(parsed)
            user = Chatter(
                tags=parsed["badges"],
                name=parsed["user"],
                channel=channel,
                bot=self._client,
                websocket=self,
            )
        message = Message(
            raw_data=parsed["data"],
            content=parsed["message"],
            author=user,
            channel=channel,
            tags=parsed["badges"],
            echo="echo" in parsed["action"],
        )

        self.dispatch("message", message)

    async def _privmsg_echo(self, parsed):
        log.debug(f'ACTION: PRIVMSG(ECHO):: {parsed["channel"]}')

        channel = Channel(name=parsed["channel"], websocket=self)
        message = Message(
            raw_data=parsed["data"],
            content=parsed["message"],
            author=None,
            channel=channel,
            tags={},
            echo=True,
        )

        self.dispatch("message", message)

    async def _userstate(self, parsed):
        log.debug(f'ACTION: USERSTATE:: {parsed["channel"]}')
        self._cache_add(parsed)

        channel = Channel(name=parsed["channel"], websocket=self)
        name = parsed["user"] or parsed["nick"]
        user = Chatter(
            tags=parsed["badges"],
            name=name,
            channel=channel,
            bot=self._client,
            websocket=self,
        )

        self.dispatch("userstate", user)

    async def _usernotice(self, parsed):
        log.debug(f'ACTION: USERNOTICE:: {parsed["channel"]}')

        channel = Channel(name=parsed["channel"], websocket=self)
        rawData = parsed["groups"][0]
        tags = dict(x.split("=", 1) for x in rawData.split(";"))
        tags["user-type"] = tags["user-type"].split(":tmi.twitch.tv")[0].strip()

        self.dispatch("raw_usernotice", channel, tags)

    async def _join(self, parsed):
        log.debug(f'ACTION: JOIN:: {parsed["channel"]}')
        channel = parsed["channel"]

        if self._join_pending:
            try:
                self._join_pending[channel].set_result(None)
            except KeyError:
                pass
            else:
                self._join_pending.pop(channel)
        if parsed["user"] != self._client.nick:
            self._cache_add(parsed)
        channel = Channel(name=channel, websocket=self)
        user = Chatter(
            name=parsed["user"],
            bot=self._client,
            websocket=self,
            channel=channel,
            tags=parsed["badges"],
        )

        if user.name == self._client.nick:
            self.dispatch("channel_joined", channel)
        self.dispatch("join", channel, user)

    def _cache_add(self, parsed: dict):
        channel = parsed["channel"].lstrip("#")

        if channel not in self._cache:
            self._cache[channel] = set()
        channel_ = Channel(name=channel, websocket=self)

        if parsed["batches"]:
            for u in parsed["batches"]:
                user = PartialChatter(name=u, bot=self._client, websocket=self, channel=channel_)
                self._cache[channel].add(user)
        else:
            name = parsed["user"] or parsed["nick"]
            user = Chatter(
<<<<<<< HEAD
                bot=self._client, name=name, websocket=self, channel=channel_, tags=parsed["badges"]
=======
                bot=self._client,
                name=name,
                websocket=self,
                channel=channel_,
                tags=parsed["badges"],
>>>>>>> 6ea8a82e
            )
            self._cache[channel].discard(user)
            self._cache[channel].add(user)

    async def _mode(self, parsed):  # TODO
        pass

    async def _reconnect(self, parsed):
        log.debug("ACTION: RECONNECT:: Twitch has gracefully closed the connection and will reconnect.")
        self._reconnect_requested = True
        self._keeper.cancel()
        self._loop.create_task(self._connect())
        self.dispatch("reconnect")

    def dispatch(self, event: str, *args, **kwargs):
        log.debug(f"Dispatching event: {event}")

        self._client.run_event(event, *args, **kwargs)

    async def event_error(self, error: Exception, data: str = None):
        traceback.print_exception(type(error), error, error.__traceback__, file=sys.stderr)

    def _fetch_futures(self):
        return [
            fut
            for chan, fut in self._join_pending.items()
            if chan.lower() in [re.sub("[#]", "", c).lower() for c in self._initial_channels]
        ]

    async def _close(self):
        self._keeper.cancel()

        if self._task_cleaner and not self._task_cleaner.done():
            self._task_cleaner.cancel()

        for task in self._background_tasks:
            if not task.done():
                task.cancel()

        self.is_ready.clear()

        futures = self._fetch_futures()

        for fut in futures:
            fut.cancel()
        if self._websocket:
            await self._websocket.close()
        if self._client._http.session:
            await self._client._http.session.close()<|MERGE_RESOLUTION|>--- conflicted
+++ resolved
@@ -540,15 +540,11 @@
         else:
             name = parsed["user"] or parsed["nick"]
             user = Chatter(
-<<<<<<< HEAD
-                bot=self._client, name=name, websocket=self, channel=channel_, tags=parsed["badges"]
-=======
                 bot=self._client,
                 name=name,
                 websocket=self,
                 channel=channel_,
                 tags=parsed["badges"],
->>>>>>> 6ea8a82e
             )
             self._cache[channel].discard(user)
             self._cache[channel].add(user)
